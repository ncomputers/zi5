--- conflicted
+++ resolved
@@ -100,10 +100,7 @@
                     data = fields.get(b'data') or fields.get('data')
                     if data:
                         await ws.send_text(data.decode() if isinstance(data, bytes) else data)
-<<<<<<< HEAD
-=======
 
->>>>>>> 69733126
     except WebSocketDisconnect:
         pass
     finally:
